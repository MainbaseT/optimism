package op_e2e

import (
	"context"
	"crypto/ecdsa"
	"crypto/rand"
	"errors"
	"fmt"
	"math/big"
	"net"
	"os"
	"path"
	"sort"
	"strings"
	"testing"
	"time"

	ds "github.com/ipfs/go-datastore"
	"github.com/ipfs/go-datastore/sync"
	ic "github.com/libp2p/go-libp2p/core/crypto"
	"github.com/libp2p/go-libp2p/core/host"
	"github.com/libp2p/go-libp2p/core/peer"
	"github.com/libp2p/go-libp2p/core/peerstore"
	"github.com/libp2p/go-libp2p/p2p/host/peerstore/pstoremem"
	mocknet "github.com/libp2p/go-libp2p/p2p/net/mock"
	ma "github.com/multiformats/go-multiaddr"
	"github.com/stretchr/testify/require"

	"github.com/ethereum/go-ethereum/common"
	"github.com/ethereum/go-ethereum/common/hexutil"
	"github.com/ethereum/go-ethereum/core"
	geth_eth "github.com/ethereum/go-ethereum/eth"
	"github.com/ethereum/go-ethereum/ethclient"
	"github.com/ethereum/go-ethereum/log"
	"github.com/ethereum/go-ethereum/node"
	"github.com/ethereum/go-ethereum/params"
	"github.com/ethereum/go-ethereum/rpc"

	bss "github.com/ethereum-optimism/optimism/op-batcher/batcher"
	"github.com/ethereum-optimism/optimism/op-batcher/compressor"
	"github.com/ethereum-optimism/optimism/op-bindings/predeploys"
	"github.com/ethereum-optimism/optimism/op-chain-ops/genesis"
	"github.com/ethereum-optimism/optimism/op-e2e/config"
	"github.com/ethereum-optimism/optimism/op-e2e/e2eutils"
	"github.com/ethereum-optimism/optimism/op-e2e/e2eutils/geth"
	"github.com/ethereum-optimism/optimism/op-node/chaincfg"
	"github.com/ethereum-optimism/optimism/op-node/metrics"
	rollupNode "github.com/ethereum-optimism/optimism/op-node/node"
	"github.com/ethereum-optimism/optimism/op-node/p2p"
	"github.com/ethereum-optimism/optimism/op-node/p2p/store"
	"github.com/ethereum-optimism/optimism/op-node/rollup"
	"github.com/ethereum-optimism/optimism/op-node/rollup/derive"
	"github.com/ethereum-optimism/optimism/op-node/rollup/driver"
	l2os "github.com/ethereum-optimism/optimism/op-proposer/proposer"
	"github.com/ethereum-optimism/optimism/op-service/cliapp"
	"github.com/ethereum-optimism/optimism/op-service/clock"
	"github.com/ethereum-optimism/optimism/op-service/eth"
	oplog "github.com/ethereum-optimism/optimism/op-service/log"
	"github.com/ethereum-optimism/optimism/op-service/sources"
	"github.com/ethereum-optimism/optimism/op-service/testlog"
	"github.com/ethereum-optimism/optimism/op-service/txmgr"
)

var (
	testingJWTSecret = [32]byte{123}
)

func newTxMgrConfig(l1Addr string, privKey *ecdsa.PrivateKey) txmgr.CLIConfig {
	return txmgr.CLIConfig{
		L1RPCURL:                  l1Addr,
		PrivateKey:                hexPriv(privKey),
		NumConfirmations:          1,
		SafeAbortNonceTooLowCount: 3,
		FeeLimitMultiplier:        5,
		ResubmissionTimeout:       3 * time.Second,
		ReceiptQueryInterval:      50 * time.Millisecond,
		NetworkTimeout:            2 * time.Second,
		TxNotInMempoolTimeout:     2 * time.Minute,
	}
}

func DefaultSystemConfig(t *testing.T) SystemConfig {
	config.ExternalL2TestParms.SkipIfNecessary(t)

	secrets, err := e2eutils.DefaultMnemonicConfig.Secrets()
	require.NoError(t, err)
	deployConfig := config.DeployConfig.Copy()
	deployConfig.L1GenesisBlockTimestamp = hexutil.Uint64(time.Now().Unix())
	deployConfig.L2GenesisCanyonTimeOffset = e2eutils.CanyonTimeOffset()
	deployConfig.L2GenesisSpanBatchTimeOffset = e2eutils.SpanBatchTimeOffset()
	require.NoError(t, deployConfig.Check(), "Deploy config is invalid, do you need to run make devnet-allocs?")
	l1Deployments := config.L1Deployments.Copy()
	require.NoError(t, l1Deployments.Check())

	require.Equal(t, secrets.Addresses().Batcher, deployConfig.BatchSenderAddress)
	require.Equal(t, secrets.Addresses().SequencerP2P, deployConfig.P2PSequencerAddress)
	require.Equal(t, secrets.Addresses().Proposer, deployConfig.L2OutputOracleProposer)

	// Tests depend on premine being filled with secrets addresses
	premine := make(map[common.Address]*big.Int)
	for _, addr := range secrets.Addresses().All() {
		premine[addr] = new(big.Int).Mul(big.NewInt(1000), big.NewInt(params.Ether))
	}

	return SystemConfig{
		Secrets:                secrets,
		Premine:                premine,
		DeployConfig:           deployConfig,
		L1Deployments:          config.L1Deployments,
		L1InfoPredeployAddress: predeploys.L1BlockAddr,
		JWTFilePath:            writeDefaultJWT(t),
		JWTSecret:              testingJWTSecret,
		Nodes: map[string]*rollupNode.Config{
			"sequencer": {
				Driver: driver.Config{
					VerifierConfDepth:  0,
					SequencerConfDepth: 0,
					SequencerEnabled:   true,
				},
				// Submitter PrivKey is set in system start for rollup nodes where sequencer = true
				RPC: rollupNode.RPCConfig{
					ListenAddr:  "127.0.0.1",
					ListenPort:  0,
					EnableAdmin: true,
				},
				L1EpochPollInterval:         time.Second * 2,
				RuntimeConfigReloadInterval: time.Minute * 10,
				ConfigPersistence:           &rollupNode.DisabledConfigPersistence{},
			},
			"verifier": {
				Driver: driver.Config{
					VerifierConfDepth:  0,
					SequencerConfDepth: 0,
					SequencerEnabled:   false,
				},
				L1EpochPollInterval:         time.Second * 4,
				RuntimeConfigReloadInterval: time.Minute * 10,
				ConfigPersistence:           &rollupNode.DisabledConfigPersistence{},
			},
		},
		Loggers: map[string]log.Logger{
			"verifier":  testlog.Logger(t, log.LvlInfo).New("role", "verifier"),
			"sequencer": testlog.Logger(t, log.LvlInfo).New("role", "sequencer"),
			"batcher":   testlog.Logger(t, log.LvlInfo).New("role", "batcher"),
			"proposer":  testlog.Logger(t, log.LvlCrit).New("role", "proposer"),
		},
		GethOptions:                map[string][]geth.GethOption{},
		P2PTopology:                nil, // no P2P connectivity by default
		NonFinalizedProposals:      false,
		ExternalL2Shim:             config.ExternalL2Shim,
		BatcherTargetL1TxSizeBytes: 100_000,
	}
}

func writeDefaultJWT(t *testing.T) string {
	// Sadly the geth node config cannot load JWT secret from memory, it has to be a file
	jwtPath := path.Join(t.TempDir(), "jwt_secret")
	if err := os.WriteFile(jwtPath, []byte(hexutil.Encode(testingJWTSecret[:])), 0o600); err != nil {
		t.Fatalf("failed to prepare jwt file for geth: %v", err)
	}
	return jwtPath
}

type DepositContractConfig struct {
	L2Oracle           common.Address
	FinalizationPeriod *big.Int
}

type SystemConfig struct {
	Secrets                *e2eutils.Secrets
	L1InfoPredeployAddress common.Address

	DeployConfig  *genesis.DeployConfig
	L1Deployments *genesis.L1Deployments

	JWTFilePath string
	JWTSecret   [32]byte

	Premine        map[common.Address]*big.Int
	Nodes          map[string]*rollupNode.Config // Per node config. Don't use populate rollup.Config
	Loggers        map[string]log.Logger
	GethOptions    map[string][]geth.GethOption
	ProposerLogger log.Logger
	BatcherLogger  log.Logger

	ExternalL2Shim string

	// map of outbound connections to other nodes. Node names prefixed with "~" are unconnected but linked.
	// A nil map disables P2P completely.
	// Any node name not in the topology will not have p2p enabled.
	P2PTopology map[string][]string

	// Enables req-resp sync in the P2P nodes
	P2PReqRespSync bool

	// If the proposer can make proposals for L2 blocks derived from L1 blocks which are not finalized on L1 yet.
	NonFinalizedProposals bool

	// Explicitly disable batcher, for tests that rely on unsafe L2 payloads
	DisableBatcher bool

	// Target L1 tx size for the batcher transactions
	BatcherTargetL1TxSizeBytes uint64

	// Max L1 tx size for the batcher transactions
	BatcherMaxL1TxSizeBytes uint64

	// SupportL1TimeTravel determines if the L1 node supports quickly skipping forward in time
	SupportL1TimeTravel bool
}

type GethInstance struct {
	Backend *geth_eth.Ethereum
	Node    *node.Node
}

func (gi *GethInstance) HTTPEndpoint() string {
	return gi.Node.HTTPEndpoint()
}

func (gi *GethInstance) WSEndpoint() string {
	return gi.Node.WSEndpoint()
}

func (gi *GethInstance) WSAuthEndpoint() string {
	return gi.Node.WSAuthEndpoint()
}

func (gi *GethInstance) HTTPAuthEndpoint() string {
	return gi.Node.HTTPAuthEndpoint()
}

func (gi *GethInstance) Close() error {
	return gi.Node.Close()
}

// EthInstance is either an in process Geth or external process exposing its
// endpoints over the network
type EthInstance interface {
	HTTPEndpoint() string
	WSEndpoint() string
	HTTPAuthEndpoint() string
	WSAuthEndpoint() string
	Close() error
}

type System struct {
	cfg SystemConfig

	RollupConfig *rollup.Config

	L2GenesisCfg *core.Genesis

	// Connections to running nodes
	EthInstances      map[string]EthInstance
	Clients           map[string]*ethclient.Client
	RawClients        map[string]*rpc.Client
	RollupNodes       map[string]*rollupNode.OpNode
	L2OutputSubmitter *l2os.ProposerService
	BatchSubmitter    *bss.BatcherService
	Mocknet           mocknet.Mocknet

	// TimeTravelClock is nil unless SystemConfig.SupportL1TimeTravel was set to true
	// It provides access to the clock instance used by the L1 node. Calling TimeTravelClock.AdvanceBy
	// allows tests to quickly time travel L1 into the future.
	// Note that this time travel may occur in a single block, creating a very large difference in the Time
	// on sequential blocks.
	TimeTravelClock *clock.AdvancingClock
}

func (sys *System) NodeEndpoint(name string) string {
	return selectEndpoint(sys.EthInstances[name])
}

func (sys *System) Close() {
	postCtx, postCancel := context.WithCancel(context.Background())
	postCancel() // immediate shutdown, no allowance for idling

	if sys.L2OutputSubmitter != nil {
		_ = sys.L2OutputSubmitter.Kill()
	}
	if sys.BatchSubmitter != nil {
		_ = sys.BatchSubmitter.Kill()
	}

	for _, node := range sys.RollupNodes {
		_ = node.Stop(postCtx)
	}
	for _, ei := range sys.EthInstances {
		ei.Close()
	}
	sys.Mocknet.Close()
}

type systemConfigHook func(sCfg *SystemConfig, s *System)

type SystemConfigOption struct {
	key    string
	role   string
	action systemConfigHook
}

type SystemConfigOptions struct {
	opts map[string]systemConfigHook
}

func NewSystemConfigOptions(_opts []SystemConfigOption) (SystemConfigOptions, error) {
	opts := make(map[string]systemConfigHook)
	for _, opt := range _opts {
		if _, ok := opts[opt.key+":"+opt.role]; ok {
			return SystemConfigOptions{}, fmt.Errorf("duplicate option for key %s and role %s", opt.key, opt.role)
		}
		opts[opt.key+":"+opt.role] = opt.action
	}

	return SystemConfigOptions{
		opts: opts,
	}, nil
}

func (s *SystemConfigOptions) Get(key, role string) (systemConfigHook, bool) {
	v, ok := s.opts[key+":"+role]
	return v, ok
}

func (cfg SystemConfig) Start(t *testing.T, _opts ...SystemConfigOption) (*System, error) {
	opts, err := NewSystemConfigOptions(_opts)
	if err != nil {
		return nil, err
	}

	sys := &System{
		cfg:          cfg,
		EthInstances: make(map[string]EthInstance),
		Clients:      make(map[string]*ethclient.Client),
		RawClients:   make(map[string]*rpc.Client),
		RollupNodes:  make(map[string]*rollupNode.OpNode),
	}
	didErrAfterStart := false
	defer func() {
		if didErrAfterStart {
			postCtx, postCancel := context.WithCancel(context.Background())
			postCancel() // immediate shutdown, no allowance for idling
			for _, node := range sys.RollupNodes {
				_ = node.Stop(postCtx)
			}
			for _, ei := range sys.EthInstances {
				ei.Close()
			}
		}
	}()

	c := clock.SystemClock
	if cfg.SupportL1TimeTravel {
		sys.TimeTravelClock = clock.NewAdvancingClock(100 * time.Millisecond)
		c = sys.TimeTravelClock
	}

	if err := cfg.DeployConfig.Check(); err != nil {
		return nil, err
	}

	l1Genesis, err := genesis.BuildL1DeveloperGenesis(cfg.DeployConfig, config.L1Allocs, config.L1Deployments, true)
	if err != nil {
		return nil, err
	}

	for addr, amount := range cfg.Premine {
		if existing, ok := l1Genesis.Alloc[addr]; ok {
			l1Genesis.Alloc[addr] = core.GenesisAccount{
				Code:    existing.Code,
				Storage: existing.Storage,
				Balance: amount,
				Nonce:   existing.Nonce,
			}
		} else {
			l1Genesis.Alloc[addr] = core.GenesisAccount{
				Balance: amount,
				Nonce:   0,
			}
		}
	}

	l1Block := l1Genesis.ToBlock()
	l2Genesis, err := genesis.BuildL2Genesis(cfg.DeployConfig, l1Block)
	if err != nil {
		return nil, err
	}
	sys.L2GenesisCfg = l2Genesis
	for addr, amount := range cfg.Premine {
		if existing, ok := l2Genesis.Alloc[addr]; ok {
			l2Genesis.Alloc[addr] = core.GenesisAccount{
				Code:    existing.Code,
				Storage: existing.Storage,
				Balance: amount,
				Nonce:   existing.Nonce,
			}
		} else {
			l2Genesis.Alloc[addr] = core.GenesisAccount{
				Balance: amount,
				Nonce:   0,
			}
		}
	}

	makeRollupConfig := func() rollup.Config {
		return rollup.Config{
			Genesis: rollup.Genesis{
				L1: eth.BlockID{
					Hash:   l1Block.Hash(),
					Number: 0,
				},
				L2: eth.BlockID{
					Hash:   l2Genesis.ToBlock().Hash(),
					Number: 0,
				},
				L2Time:       uint64(cfg.DeployConfig.L1GenesisBlockTimestamp),
				SystemConfig: e2eutils.SystemConfigFromDeployConfig(cfg.DeployConfig),
			},
			BlockTime:               cfg.DeployConfig.L2BlockTime,
			MaxSequencerDrift:       cfg.DeployConfig.MaxSequencerDrift,
			SeqWindowSize:           cfg.DeployConfig.SequencerWindowSize,
			ChannelTimeout:          cfg.DeployConfig.ChannelTimeout,
			L1ChainID:               cfg.L1ChainIDBig(),
			L2ChainID:               cfg.L2ChainIDBig(),
			BatchInboxAddress:       cfg.DeployConfig.BatchInboxAddress,
			DepositContractAddress:  cfg.DeployConfig.OptimismPortalProxy,
			L1SystemConfigAddress:   cfg.DeployConfig.SystemConfigProxy,
			RegolithTime:            cfg.DeployConfig.RegolithTime(uint64(cfg.DeployConfig.L1GenesisBlockTimestamp)),
			CanyonTime:              cfg.DeployConfig.CanyonTime(uint64(cfg.DeployConfig.L1GenesisBlockTimestamp)),
			SpanBatchTime:           cfg.DeployConfig.SpanBatchTime(uint64(cfg.DeployConfig.L1GenesisBlockTimestamp)),
			ProtocolVersionsAddress: cfg.L1Deployments.ProtocolVersionsProxy,
		}
	}
	defaultConfig := makeRollupConfig()
	if err := defaultConfig.Check(); err != nil {
		return nil, err
	}
	sys.RollupConfig = &defaultConfig

	// Initialize nodes
	l1Node, l1Backend, err := geth.InitL1(cfg.DeployConfig.L1ChainID, cfg.DeployConfig.L1BlockTime, l1Genesis, c, cfg.GethOptions["l1"]...)
	if err != nil {
		return nil, err
	}
	sys.EthInstances["l1"] = &GethInstance{
		Backend: l1Backend,
		Node:    l1Node,
	}
	err = l1Node.Start()
	if err != nil {
		didErrAfterStart = true
		return nil, err
	}

	for name := range cfg.Nodes {
		var ethClient EthInstance
		if cfg.ExternalL2Shim == "" {
			node, backend, err := geth.InitL2(name, big.NewInt(int64(cfg.DeployConfig.L2ChainID)), l2Genesis, cfg.JWTFilePath, cfg.GethOptions[name]...)
			if err != nil {
				return nil, err
			}
			gethInst := &GethInstance{
				Backend: backend,
				Node:    node,
			}
			err = gethInst.Node.Start()
			if err != nil {
				didErrAfterStart = true
				return nil, err
			}
			ethClient = gethInst
		} else {
			if len(cfg.GethOptions[name]) > 0 {
				t.Skip("External L2 nodes do not support configuration through GethOptions")
			}
			ethClient = (&ExternalRunner{
				Name:    name,
				BinPath: cfg.ExternalL2Shim,
				Genesis: l2Genesis,
				JWTPath: cfg.JWTFilePath,
			}).Run(t)
		}
		sys.EthInstances[name] = ethClient
	}

	// Configure connections to L1 and L2 for rollup nodes.
	// TODO: refactor testing to allow use of in-process rpc connections instead
	// of only websockets (which are required for external eth client tests).
	for name, rollupCfg := range cfg.Nodes {
		configureL1(rollupCfg, sys.EthInstances["l1"])
		configureL2(rollupCfg, sys.EthInstances[name], cfg.JWTSecret)

		rollupCfg.L2Sync = &rollupNode.PreparedL2SyncEndpoint{
			Client:   nil,
			TrustRPC: false,
		}
	}

	// Geth Clients
	ctx, cancel := context.WithTimeout(context.Background(), 2*time.Second)
	defer cancel()
	l1Srv, err := l1Node.RPCHandler()
	if err != nil {
		didErrAfterStart = true
		return nil, err
	}
	rawL1Client := rpc.DialInProc(l1Srv)
	l1Client := ethclient.NewClient(rawL1Client)
	sys.Clients["l1"] = l1Client
	sys.RawClients["l1"] = rawL1Client
	for name, ethInst := range sys.EthInstances {
		rawClient, err := rpc.DialContext(ctx, ethInst.WSEndpoint())
		if err != nil {
			didErrAfterStart = true
			return nil, err
		}
		client := ethclient.NewClient(rawClient)
		sys.RawClients[name] = rawClient
		sys.Clients[name] = client
	}

	_, err = geth.WaitForBlock(big.NewInt(2), l1Client, 6*time.Second*time.Duration(cfg.DeployConfig.L1BlockTime))
	if err != nil {
		return nil, fmt.Errorf("waiting for blocks: %w", err)
	}

	sys.Mocknet = mocknet.New()

	p2pNodes := make(map[string]*p2p.Prepared)
	if cfg.P2PTopology != nil {
		// create the peer if it doesn't exist yet.
		initHostMaybe := func(name string) (*p2p.Prepared, error) {
			if p, ok := p2pNodes[name]; ok {
				return p, nil
			}
			h, err := sys.newMockNetPeer()
			if err != nil {
				return nil, fmt.Errorf("failed to init p2p host for node %s", name)
			}
			h.Network()
			_, ok := cfg.Nodes[name]
			if !ok {
				return nil, fmt.Errorf("node %s from p2p topology not found in actual nodes map", name)
			}
			// TODO we can enable discv5 in the testnodes to test discovery of new peers.
			// Would need to mock though, and the discv5 implementation does not provide nice mocks here.
			p := &p2p.Prepared{
				HostP2P:           h,
				LocalNode:         nil,
				UDPv5:             nil,
				EnableReqRespSync: cfg.P2PReqRespSync,
			}
			p2pNodes[name] = p
			return p, nil
		}
		for k, vs := range cfg.P2PTopology {
			peerA, err := initHostMaybe(k)
			if err != nil {
				return nil, fmt.Errorf("failed to setup mocknet peer %s", k)
			}
			for _, v := range vs {
				v = strings.TrimPrefix(v, "~")
				peerB, err := initHostMaybe(v)
				if err != nil {
					return nil, fmt.Errorf("failed to setup mocknet peer %s (peer of %s)", v, k)
				}
				if _, err := sys.Mocknet.LinkPeers(peerA.HostP2P.ID(), peerB.HostP2P.ID()); err != nil {
					return nil, fmt.Errorf("failed to setup mocknet link between %s and %s", k, v)
				}
				// connect the peers after starting the full rollup node
			}
		}
	}

	// Don't log state snapshots in test output
	snapLog := log.New()
	snapLog.SetHandler(log.DiscardHandler())

	// Rollup nodes

	// Ensure we are looping through the nodes in alphabetical order
	ks := make([]string, 0, len(cfg.Nodes))
	for k := range cfg.Nodes {
		ks = append(ks, k)
	}
	// Sort strings in ascending alphabetical order
	sort.Strings(ks)

	for _, name := range ks {
		nodeConfig := cfg.Nodes[name]
		c := *nodeConfig // copy
		c.Rollup = makeRollupConfig()
		if err := c.LoadPersisted(cfg.Loggers[name]); err != nil {
			return nil, err
		}

		if p, ok := p2pNodes[name]; ok {
			c.P2P = p

			if c.Driver.SequencerEnabled && c.P2PSigner == nil {
				c.P2PSigner = &p2p.PreparedSigner{Signer: p2p.NewLocalSigner(cfg.Secrets.SequencerP2P)}
			}
		}

		c.Rollup.LogDescription(cfg.Loggers[name], chaincfg.L2ChainIDToNetworkDisplayName)
		l := cfg.Loggers[name]
		var cycle cliapp.Lifecycle
		c.Cancel = func(errCause error) {
			l.Warn("node requested early shutdown!", "err", errCause)
			go func() {
				postCtx, postCancel := context.WithCancel(context.Background())
				postCancel() // don't allow the stopping to continue for longer than needed
				if err := cycle.Stop(postCtx); err != nil {
					t.Error(err)
				}
				l.Warn("closed op-node!")
			}()
		}
		node, err := rollupNode.New(context.Background(), &c, l, snapLog, "", metrics.NewMetrics(""))
		if err != nil {
			didErrAfterStart = true
			return nil, err
		}
		cycle = node
		err = node.Start(context.Background())
		if err != nil {
			didErrAfterStart = true
			return nil, err
		}
		sys.RollupNodes[name] = node

		if action, ok := opts.Get("afterRollupNodeStart", name); ok {
			action(&cfg, sys)
		}
	}

	if cfg.P2PTopology != nil {
		// We only set up the connections after starting the actual nodes,
		// so GossipSub and other p2p protocols can be started before the connections go live.
		// This way protocol negotiation happens correctly.
		for k, vs := range cfg.P2PTopology {
			peerA := p2pNodes[k]
			for _, v := range vs {
				unconnected := strings.HasPrefix(v, "~")
				if unconnected {
					v = v[1:]
				}
				if !unconnected {
					peerB := p2pNodes[v]
					if _, err := sys.Mocknet.ConnectPeers(peerA.HostP2P.ID(), peerB.HostP2P.ID()); err != nil {
						return nil, fmt.Errorf("failed to setup mocknet connection between %s and %s", k, v)
					}
				}
			}
		}
	}

	// Don't start batch submitter and proposer if there's no sequencer.
	if sys.RollupNodes["sequencer"] == nil {
		return sys, nil
	}

	// L2Output Submitter
	proposerCLIConfig := &l2os.CLIConfig{
		L1EthRpc:          sys.EthInstances["l1"].WSEndpoint(),
		RollupRpc:         sys.RollupNodes["sequencer"].HTTPEndpoint(),
		L2OOAddress:       config.L1Deployments.L2OutputOracleProxy.Hex(),
		PollInterval:      50 * time.Millisecond,
		TxMgrConfig:       newTxMgrConfig(sys.EthInstances["l1"].WSEndpoint(), cfg.Secrets.Proposer),
		AllowNonFinalized: cfg.NonFinalizedProposals,
		LogConfig: oplog.CLIConfig{
			Level:  log.LvlInfo,
			Format: oplog.FormatText,
		},
	}
	proposer, err := l2os.ProposerServiceFromCLIConfig(context.Background(), "0.0.1", proposerCLIConfig, sys.cfg.Loggers["proposer"])
	if err != nil {
		return nil, fmt.Errorf("unable to setup l2 output submitter: %w", err)
	}

	if err := proposer.Start(context.Background()); err != nil {
		return nil, fmt.Errorf("unable to start l2 output submitter: %w", err)
	}

<<<<<<< HEAD
	sys.L2OutputSubmitter = proposer

	batchType := derive.SingularBatchType
=======
	var batchType uint = derive.SingularBatchType
>>>>>>> a6d211ab
	if os.Getenv("OP_E2E_USE_SPAN_BATCH") == "true" {
		batchType = derive.SpanBatchType
	}
	batcherMaxL1TxSizeBytes := cfg.BatcherMaxL1TxSizeBytes
	if batcherMaxL1TxSizeBytes == 0 {
		batcherMaxL1TxSizeBytes = 240_000
	}
	batcherCLIConfig := &bss.CLIConfig{
		L1EthRpc:               sys.EthInstances["l1"].WSEndpoint(),
		L2EthRpc:               sys.EthInstances["sequencer"].WSEndpoint(),
		RollupRpc:              sys.RollupNodes["sequencer"].HTTPEndpoint(),
		MaxPendingTransactions: 0,
		MaxChannelDuration:     1,
		MaxL1TxSize:            batcherMaxL1TxSizeBytes,
		CompressorConfig: compressor.CLIConfig{
			TargetL1TxSizeBytes: cfg.BatcherTargetL1TxSizeBytes,
			TargetNumFrames:     1,
			ApproxComprRatio:    0.4,
		},
		SubSafetyMargin: 4,
		PollInterval:    50 * time.Millisecond,
		TxMgrConfig:     newTxMgrConfig(sys.EthInstances["l1"].WSEndpoint(), cfg.Secrets.Batcher),
		LogConfig: oplog.CLIConfig{
			Level:  log.LvlInfo,
			Format: oplog.FormatText,
		},
		Stopped:   sys.cfg.DisableBatcher, // Batch submitter may be enabled later
		BatchType: batchType,
	}
	// Batch Submitter
	batcher, err := bss.BatcherServiceFromCLIConfig(context.Background(), "0.0.1", batcherCLIConfig, sys.cfg.Loggers["batcher"])
	if err != nil {
		return nil, fmt.Errorf("failed to setup batch submitter: %w", err)
	}
	if err := batcher.Start(context.Background()); err != nil {
		return nil, errors.Join(fmt.Errorf("failed to start batch submitter: %w", err), batcher.Stop(context.Background()))
	}
	sys.BatchSubmitter = batcher

	return sys, nil
}

// IP6 range that gets blackholed (in case our traffic ever makes it out onto
// the internet).
var blackholeIP6 = net.ParseIP("100::")

// mocknet doesn't allow us to add a peerstore without fully creating the peer ourselves
func (sys *System) newMockNetPeer() (host.Host, error) {
	sk, _, err := ic.GenerateECDSAKeyPair(rand.Reader)
	if err != nil {
		return nil, err
	}
	id, err := peer.IDFromPrivateKey(sk)
	if err != nil {
		return nil, err
	}
	suffix := id
	if len(id) > 8 {
		suffix = id[len(id)-8:]
	}
	ip := append(net.IP{}, blackholeIP6...)
	copy(ip[net.IPv6len-len(suffix):], suffix)
	a, err := ma.NewMultiaddr(fmt.Sprintf("/ip6/%s/tcp/4242", ip))
	if err != nil {
		return nil, fmt.Errorf("failed to create test multiaddr: %w", err)
	}
	p, err := peer.IDFromPublicKey(sk.GetPublic())
	if err != nil {
		return nil, err
	}

	ps, err := pstoremem.NewPeerstore()
	if err != nil {
		return nil, err
	}
	ps.AddAddr(p, a, peerstore.PermanentAddrTTL)
	_ = ps.AddPrivKey(p, sk)
	_ = ps.AddPubKey(p, sk.GetPublic())

	ds := sync.MutexWrap(ds.NewMapDatastore())
	eps, err := store.NewExtendedPeerstore(context.Background(), log.Root(), clock.SystemClock, ps, ds, 24*time.Hour)
	if err != nil {
		return nil, err
	}
	return sys.Mocknet.AddPeerWithPeerstore(p, eps)
}

func UseHTTP() bool {
	return os.Getenv("OP_E2E_USE_HTTP") == "true"
}

func selectEndpoint(node EthInstance) string {
	if UseHTTP() {
		log.Info("using HTTP client")
		return node.HTTPEndpoint()
	}
	return node.WSEndpoint()
}

func configureL1(rollupNodeCfg *rollupNode.Config, l1Node EthInstance) {
	l1EndpointConfig := selectEndpoint(l1Node)
	rollupNodeCfg.L1 = &rollupNode.L1EndpointConfig{
		L1NodeAddr:       l1EndpointConfig,
		L1TrustRPC:       false,
		L1RPCKind:        sources.RPCKindStandard,
		RateLimit:        0,
		BatchSize:        20,
		HttpPollInterval: time.Millisecond * 100,
	}
}

type WSOrHTTPEndpoint interface {
	WSAuthEndpoint() string
	HTTPAuthEndpoint() string
}

func configureL2(rollupNodeCfg *rollupNode.Config, l2Node WSOrHTTPEndpoint, jwtSecret [32]byte) {
	l2EndpointConfig := l2Node.WSAuthEndpoint()
	if UseHTTP() {
		l2EndpointConfig = l2Node.HTTPAuthEndpoint()
	}

	rollupNodeCfg.L2 = &rollupNode.L2EndpointConfig{
		L2EngineAddr:      l2EndpointConfig,
		L2EngineJWTSecret: jwtSecret,
	}
}

func (cfg SystemConfig) L1ChainIDBig() *big.Int {
	return new(big.Int).SetUint64(cfg.DeployConfig.L1ChainID)
}

func (cfg SystemConfig) L2ChainIDBig() *big.Int {
	return new(big.Int).SetUint64(cfg.DeployConfig.L2ChainID)
}

func hexPriv(in *ecdsa.PrivateKey) string {
	b := e2eutils.EncodePrivKey(in)
	return hexutil.Encode(b)
}<|MERGE_RESOLUTION|>--- conflicted
+++ resolved
@@ -678,18 +678,13 @@
 	if err != nil {
 		return nil, fmt.Errorf("unable to setup l2 output submitter: %w", err)
 	}
-
 	if err := proposer.Start(context.Background()); err != nil {
 		return nil, fmt.Errorf("unable to start l2 output submitter: %w", err)
 	}
-
-<<<<<<< HEAD
 	sys.L2OutputSubmitter = proposer
 
-	batchType := derive.SingularBatchType
-=======
 	var batchType uint = derive.SingularBatchType
->>>>>>> a6d211ab
+
 	if os.Getenv("OP_E2E_USE_SPAN_BATCH") == "true" {
 		batchType = derive.SpanBatchType
 	}
